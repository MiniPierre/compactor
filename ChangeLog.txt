--- conflicted
+++ resolved
@@ -6,21 +6,16 @@
 # file, you can obtain one at https://mozilla.org/MPL/2.0/.
 #
 
-<<<<<<< HEAD
 Version 1.2.0 - 2021-05-07
---------------------------------
+--------------------------
 
-* Fix build issue when using --disable-dnstap
+* Fix build issue when using --disable-dnstap.
 * Add KNOWN ISSUE about the observed performance on VMs being much lower than
   expected, which is under investigation.
-* Minor documentation updates
+* Minor documentation updates.
 
 Version 1.2.0-rc1 - 2021-04-19
---------------------------------
-=======
-Version 1.2.0-rc1 - 2021-04-19
 ------------------------------
->>>>>>> 8af2322b
 
 * Get revised signal handling building on Mac as well as Linux and FreeBSD.
 * Correct stats reporting processed message count to RFC8618. Retain
